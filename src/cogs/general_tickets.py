--- conflicted
+++ resolved
@@ -27,17 +27,8 @@
         await interaction.edit_original_response(view=self)
 
         """ Create the thread, add members. """
-<<<<<<< HEAD
-        """
-        This is a crappy way of doing this.
-        We import bot from main, up in the imports, and then we use that here. 
-        We should pass bot from add_ticket_button into make_a_ticket, but
-        I cant really figure it out now.
-        """
-        support = await bot.fetch_channel(mod_channel["server_support"])
-=======
+
         support = await interaction.guild.fetch_channel(mod_channel["server_support"])
->>>>>>> 56f345de
         staff = interaction.guild.get_role(admin_roles["staff"])
 
         ticket = await support.create_thread(
