--- conflicted
+++ resolved
@@ -6,11 +6,9 @@
 import discord
 from discord.ext import commands
 
-<<<<<<< HEAD
-from zorak.utilities.cog_helpers._embeds import embed_suggestions, embed_suggestion_error# pylint: disable=E0401
-=======
+
 from zorak.utilities.cog_helpers._embeds import embed_suggestions, embed_suggestion_error  # pylint: disable=E0401
->>>>>>> 586ca71b
+
 
 logger = logging.getLogger(__name__)
 
@@ -39,17 +37,12 @@
         '''
         suggest_channel = await self.bot.fetch_channel(self.bot.server_settings.normal_channel["suggestions_channel"])
         if ctx.channel_id == suggest_channel.id:
-<<<<<<< HEAD
             await ctx.response.send_message(embed=embed_suggestions(ctx.author, question))
             msg = await ctx.interaction.original_response()
 
             await msg.add_reaction(emoji="👍")
             await msg.add_reaction(emoji="👎")
-=======
-            msg = await ctx.respond(embed = embed_suggestions(ctx.author, question))
-            await msg.add_reaction("👍")
-            await msg.add_reaction("👎")
->>>>>>> 586ca71b
+
         else:
             await ctx.respond(embed=embed_suggestion_error(suggest_channel))
 
