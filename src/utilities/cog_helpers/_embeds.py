"""
This file holds all the discord embeds for the entire application.
this is to clean up the cogs, and allow these embeds to be viewed
in one place.
"""
from datetime import datetime
import discord


def embed_avatar(before, after):
    """
    Embedding for avatar change alerts.
    """
    embed = discord.Embed(
        title=f'{before} updated their profile picture!'
        , color=discord.Color.dark_grey()
        , timestamp=datetime.utcnow()
    )

    embed.set_thumbnail(
        url=after.avatar
    )

    return embed


def embed_ban(some_member, audit_log_entry):
    """
    Embedding for user ban alerts.
    """
    embed = discord.Embed(
        title=f'<:red_circle:1043616578744357085> {some_member} was banned'
        , description=f'By: {audit_log_entry.user}'
        , color=discord.Color.red()
        , timestamp=datetime.utcnow()
    )

    embed.add_field(
        name='Reason:'
        , value=f'{audit_log_entry.reason}'
        , inline=True
    )

    return embed


def embed_kick(some_member, audit_log_entry):
    """
    Embedding for user kick alerts.
    """
    embed = discord.Embed(
        title=f'<:red_circle:1043616578744357085> {some_member} was kicked'
        , description=f'By: {audit_log_entry.user}'
        , color=discord.Color.red()
        , timestamp=datetime.utcnow()
    )

    embed.add_field(
        name='Reason:'
        , value=f'{audit_log_entry.reason}'
        , inline=True
    )
    return embed


def embed_leave(some_member):
    """
    Embedding for user leave alerts.
    """
    embed = discord.Embed(
        title='\u200b'
        , description=f'{some_member} has left us.'
        , color=discord.Color.red()
        , timestamp=datetime.utcnow()
    )

    return embed


def embed_message_delete(some_member, some_author, some_message):
    """
    Embedding for user message deletion alerts.
    """
    embed = discord.Embed(
        title='<:red_circle:1043616578744357085> Deleted Message'
        , description=f'{some_author} deleted a message'
                      f'\nIn {some_message.channel}\nMessage '
                      f'author: {some_message.author}'
        , color=discord.Color.dark_red()
        , timestamp=datetime.utcnow()
    )

    embed.set_thumbnail(
        url=some_member.avatar
    )
    if len(some_message.content) > 1020:
        the_message = some_message.content[0:1020] + '...'
    else:
        the_message = some_message.content
    embed.add_field(
        name='Message: '
        , value=the_message
        , inline=True
    )

    return embed


def embed_message_edit(some_username, orig_author, some_message_before, some_message_after):
    """
    Embedding for user message edit alerts.
    """
    embed = discord.Embed(
        title='<:orange_circle:1043616962112139264> Message Edit'
        , description=f'Edited by {some_username}\n'
                      f'In {some_message_after.channel.mention}'
        , color=discord.Color.dark_orange()
        , timestamp=datetime.utcnow()
    )

    embed.set_thumbnail(
        url=orig_author.avatar
    )

    embed.add_field(
        name='Original message: '
        , value=some_message_before.content
        , inline=True
    )

    embed.add_field(
        name="After editing: "
        , value=some_message_after.content
        , inline=True
    )

    return embed


def embed_name_change(name_before, name_after, username_before, username_after):
    """
    Embedding for user name change alerts.
    """
    embed = discord.Embed(
        title='<:grey_exclamation:1044305627201142880> Name Change'
        , description=f'Changed by: {name_before}.'
        , color=discord.Color.dark_grey()
        , timestamp=datetime.utcnow()
    )

    embed.set_thumbnail(
        url=name_after.avatar
    )

    embed.add_field(
        name='Before'
        , value=username_before
        , inline=True
    )

    embed.add_field(
        name='After'
        , value=username_after
        , inline=True
    )

    return embed


def embed_verified_success(name, amount):
    """
    Embedding for user verification success, and therefore a join
    """
    embed = discord.Embed(
        title="",
        description=f"{name}, human number {amount} has joined.",
        color=discord.Color.dark_green(),
    )

    return embed


def embed_ticket_create(user, ticket_name):
    """
    Embed for creation of a new ticket.
    """
    embed = discord.Embed(
        title=f"{str(user)} opened a ticket.",
        description=f"Ticket: {ticket_name}",
        color=discord.Color.green(),
        timestamp=datetime.utcnow(),
    )

    return embed


def embed_ticket_update(user, ticket_name):
    """
    Embed for update of a new ticket.
    """
    embed = discord.Embed(
        title=f"{str(user)} updated a ticket.",
        description=f"Ticket: <#{ticket_name}>",
        color=discord.Color.green(),
        timestamp=datetime.utcnow(),
    )

    return embed


def embed_ticket_delete(user, ticket_name):
    """
    Embed for deletion of a new ticket.
    """
    embed = discord.Embed(
        title=f"{str(user)} deleted a ticket.",
        description=f"Ticket: <#{ticket_name}>",
        color=discord.Color.red(),
        timestamp=datetime.utcnow(),
    )

    return embed


def embed_ticket_remove(user, ticket_name):
    """
    Embed for removal of a new ticket.
    """
    embed = discord.Embed(
        title=f"{str(user)} removed a ticket.",
        description=f"Ticket: <#{ticket_name}>",
        color=discord.Color.red(),
        timestamp=datetime.utcnow(),
    )

    return embed


def embed_unban(some_member):
    """
    Embedding for user un-ban alerts.
    """
    embed = discord.Embed(
        title='<:green_circle:1046088647759372388> User Un-Banned'
        , color=discord.Color.red()
        , timestamp=datetime.utcnow()
    )

    embed.add_field(
        name=f'{some_member.name} was un-banned.'
        , value='Welcome back.'
        , inline=True
    )

    return embed


def embed_role_add(some_member, member_who_did_action, role_obj):
    """
    Embedding for user kick alerts.
    """
    embed = discord.Embed(
        title=':green_square: Role Update'
        , description=f'<@{member_who_did_action.id}> added a role to <@{some_member.id}> '
        , color=discord.Color.green()
        , timestamp=datetime.utcnow()
    )

    embed.add_field(
        name='Added role:'
        , value=f'<@&{role_obj.id}>'
        , inline=True
    )
    return embed


def embed_role_remove(some_member, member_who_did_action, role_obj):
    """
    Embedding for user kick alerts.
    """
    embed = discord.Embed(
        title=f':negative_squared_cross_mark: Role Update'
        , description=f'<@{member_who_did_action.id}> removed a role from <@{some_member.id}>'
        , color=discord.Color.red()
        , timestamp=datetime.utcnow()
    )

    embed.add_field(
        name='Removed role:'
        , value=f'<@&{role_obj.id}>'
        , inline=True
    )
    return embed


<<<<<<< HEAD
def embed_docs(search_term, link_list):
    """
    Embedding for python docs search
    """
    # Handle empty search results.
    if len(link_list) == 0:
        embed = discord.Embed(
            title="Oops..."
            , description=f"We couldn't find anything related to '{search_term}'"
            , color=discord.Color.yellow()
            , timestamp=datetime.utcnow()
        )
        return embed

    embed = discord.Embed(
        title="Python Official Documentation"
        , description=f'Search-term: {search_term}'
        , color=discord.Color.yellow()
        , timestamp=datetime.utcnow()
    )

    for iteration, link in enumerate(link_list):
        if iteration < 5:
            # Don't want things to get too messy
            embed.add_field(
                name=f"{link[0]}"
                , value=f"{link[1]}\n{link[2]}"
                , inline=False
            )

        else:
            embed.add_field(
                name=f"Read more at:"
                , value=f"[Python Official Docs](https://docs.python.org/3/"
                        f"search.html?q={search_term}&check_keywords=yes&area=default)"
                , inline=False
            )
            return embed

    return embed
=======
def embed_definition(the_word, part_of_speech, definition, synonym, source):
    """
    Embedding for /define command
    """
    embed = discord.Embed(
        title=the_word.capitalize()
        , description=f'**{part_of_speech.capitalize()}**\n{definition}'
        , color=discord.Color.green()
    )
    if synonym is not None:
        embed.add_field(
            name='Synonym'
            , value=synonym.capitalize()
            , inline=True
        )
    embed.add_field(
        name=''
        , value=f"[Source]({source})"
        , inline=True
    )
    return embed


>>>>>>> 2e1a8eba
<|MERGE_RESOLUTION|>--- conflicted
+++ resolved
@@ -293,7 +293,6 @@
     return embed
 
 
-<<<<<<< HEAD
 def embed_docs(search_term, link_list):
     """
     Embedding for python docs search
@@ -334,7 +333,7 @@
             return embed
 
     return embed
-=======
+
 def embed_definition(the_word, part_of_speech, definition, synonym, source):
     """
     Embedding for /define command
@@ -355,7 +354,4 @@
         , value=f"[Source]({source})"
         , inline=True
     )
-    return embed
-
-
->>>>>>> 2e1a8eba
+    return embed