<<<<<<< HEAD
FROM python:3.11.5-slim-bullseye AS builder-image
=======
FROM python:3.11.4-slim-buster AS builder-image
>>>>>>> f3973b0e
ENV PYTHONUNBUFFERED=1

COPY . /code
WORKDIR /code

RUN pip install . && apt-get update && apt-get install -y ffmpeg

ENTRYPOINT ["zorak"]<|MERGE_RESOLUTION|>--- conflicted
+++ resolved
@@ -1,8 +1,5 @@
-<<<<<<< HEAD
 FROM python:3.11.5-slim-bullseye AS builder-image
-=======
-FROM python:3.11.4-slim-buster AS builder-image
->>>>>>> f3973b0e
+
 ENV PYTHONUNBUFFERED=1
 
 COPY . /code
