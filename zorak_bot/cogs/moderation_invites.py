import re
import discord
from discord import Member
from datetime import datetime
from discord.ext import commands
from __main__ import bot, log_channels

class moderation_invites(commands.Cog):
	def __init__(self, bot):
		self.bot = bot

	@commands.Cog.listener()
	async def on_message(self, message):

		txt = message.content
		current_channel = message.channel
<<<<<<< HEAD

		logs_channel = await bot.fetch_channel(logging['mod_log'])
=======
		logs_channel = await bot.fetch_channel(log_channels['mod_log'])
>>>>>>> e1e2ea6e

		def is_invite(arg_message):
			#invitation types
			#Official covers official invites "discord.gg/s7s8df9a"
			#unofficial covers urls that start with d and end with letter numbers "dxxxx.gg/23bn2u2"
			official = re.search("(?:https?://)?(?:www\.|ptb\.|canary\.)?(?:discord(?:app)?\.(?:(?:com|gg)/invite/[a-z0-9-_]+)|discord\.gg/[a-z0-9-_]+)", arg_message) 
			unofficial = re.search("(?:https?://)?(?:www\.)?(?:dsc\.gg|invite\.gg+|discord\.link)/[a-z0-9-_]+", arg_message)
			if official is not None or unofficial is not None:
				return True
			else:
				return False

		def log_message(arg_message):
			author = arg_message.author
			embed = discord.Embed(title=f'<:red_circle:1043616578744357085> Invite removed'
				, description=f'Posted by {arg_message.author}\nIn {arg_message.channel.mention}'
				, color=discord.Color.dark_red()
				, timestamp=datetime.utcnow())
			embed.set_thumbnail(url=author.avatar)
			embed.add_field(name='Message: '
				, value=message.content # ToDo: This throws an error when deleting an embed. 
				, inline=True)
			return embed		


		def embed_warning(arg_message):
			author = arg_message.author
			embed = discord.Embed(title=f'<:x:1055080113336762408> External Invites are not allowed here!'
				, description=f'{arg_message.author}, your message was removed because it contained an external invite.\nIf this was a mistake, contact the @staff'
				, color=discord.Color.dark_red()
				, timestamp=datetime.utcnow())
			return embed	


		if is_invite(txt) is True:
			await logs_channel.send(embed=log_message(message))
			await message.delete()
			await current_channel.send(embed=embed_warning(message))

def setup(bot):
	bot.add_cog(moderation_invites(bot))<|MERGE_RESOLUTION|>--- conflicted
+++ resolved
@@ -14,12 +14,8 @@
 
 		txt = message.content
 		current_channel = message.channel
-<<<<<<< HEAD
 
-		logs_channel = await bot.fetch_channel(logging['mod_log'])
-=======
 		logs_channel = await bot.fetch_channel(log_channels['mod_log'])
->>>>>>> e1e2ea6e
 
 		def is_invite(arg_message):
 			#invitation types
