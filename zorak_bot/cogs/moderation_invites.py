import re
import discord
from discord import Member
from datetime import datetime
from discord.ext import commands
from __main__ import bot
from ._settings import log_channel


class moderation_invites(commands.Cog):
	def __init__(self, bot):
		self.bot = bot

	@commands.Cog.listener()
	async def on_message(self, message):

		txt = message.content
		current_channel = message.channel
<<<<<<< HEAD

		logs_channel = await bot.fetch_channel(log_channels['mod_log'])
=======
		logs_channel = await bot.fetch_channel(log_channel['mod_log'])
>>>>>>> 0f546f9b

		def is_invite(arg_message):
			#invitation types
			#Official covers official invites "discord.gg/s7s8df9a"
			#unofficial covers urls that start with d and end with letter numbers "dxxxx.gg/23bn2u2"
			official = re.search("(?:https?://)?(?:www\.|ptb\.|canary\.)?(?:discord(?:app)?\.(?:(?:com|gg)/invite/[a-z0-9-_]+)|discord\.gg/[a-z0-9-_]+)", arg_message) 
			unofficial = re.search("(?:https?://)?(?:www\.)?(?:dsc\.gg|invite\.gg+|discord\.link)/[a-z0-9-_]+", arg_message)
			if official is not None or unofficial is not None:
				return True
			else:
				return False

		def log_message(arg_message):
			author = arg_message.author
			embed = discord.Embed(title=f'<:red_circle:1043616578744357085> Invite removed'
				, description=f'Posted by {arg_message.author}\nIn {arg_message.channel.mention}'
				, color=discord.Color.dark_red()
				, timestamp=datetime.utcnow())
			embed.set_thumbnail(url=author.avatar)
			embed.add_field(name='Message: '
				, value=message.content # ToDo: This throws an error when deleting an embed. 
				, inline=True)
			return embed		


		def embed_warning(arg_message):
			author = arg_message.author
			embed = discord.Embed(title=f'<:x:1055080113336762408> External Invites are not allowed here!'
				, description=f'{arg_message.author}, your message was removed because it contained an external invite.\nIf this was a mistake, contact the @staff'
				, color=discord.Color.dark_red()
				, timestamp=datetime.utcnow())
			return embed	


		if is_invite(txt) is True:
			await logs_channel.send(embed=log_message(message))
			await message.delete()
			await current_channel.send(embed=embed_warning(message))

def setup(bot):
	bot.add_cog(moderation_invites(bot))<|MERGE_RESOLUTION|>--- conflicted
+++ resolved
@@ -16,12 +16,8 @@
 
 		txt = message.content
 		current_channel = message.channel
-<<<<<<< HEAD
+		logs_channel = await bot.fetch_channel(log_channel['mod_log'])
 
-		logs_channel = await bot.fetch_channel(log_channels['mod_log'])
-=======
-		logs_channel = await bot.fetch_channel(log_channel['mod_log'])
->>>>>>> 0f546f9b
 
 		def is_invite(arg_message):
 			#invitation types
