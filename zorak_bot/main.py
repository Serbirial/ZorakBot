--- conflicted
+++ resolved
@@ -5,21 +5,6 @@
 
 bot = commands.Bot(command_prefix = '/', intents=discord.Intents.all())
 
-<<<<<<< HEAD
-channels = toml.load('server.toml')['channels']
-mod_channels = channels['moderation']
-log_channels = channels['log_channels']
-normal_channels = channels['normal_channels']
-
-user_roles = toml.load('server.toml')['user_roles']
-admin_roles = user_roles['admin']
-elevated_roles = user_roles['elevated']
-badboi_role = user_roles['bad']
-unverified_role = user_roles['unverified']
-
-
-=======
->>>>>>> 0f546f9b
 def load_cogs():
         for f in os.listdir("./cogs"):
             if f.endswith(".py") and (f.startswith('_') is False):
