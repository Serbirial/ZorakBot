--- conflicted
+++ resolved
@@ -170,12 +170,12 @@
 	# 	await ctx.send(embed=discord.Embed(colour=discord.Colour.red(),
 	# 	title="Oops!",
 	# 	description="The name of the pokemon is invalid!"))
-<<<<<<< HEAD
 
 """   
 
 				Utility Commands
-=======
+
+"""
 	try:
 		data = Fun_Funcs.pokedex(pokemon)
 		embed=discord.Embed(title=data["name"])
@@ -185,12 +185,10 @@
 		embed.add_field(name="Weight", value=data["weight"])
 		embed.add_field(name="Category", value=data["category"])
 		embed.add_field(name="Abilities", value="\n".join(data["ability"]))
->>>>>>> 259c0c90
 
 		await ctx.send(embed=embed)
 	except:
 		await ctx.send(embed=discord.Embed(colour=discord.Colour.red(), title="Go watch some pokemon!", description="The name of the pokemon is invalid!"))
-
 #-----------------------------#  User "Utility" Commands
 @bot.command()
 async def runcode(ctx):
